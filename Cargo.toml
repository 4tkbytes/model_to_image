[package]
name = "model_to_image"
version = "0.1.0"
edition = "2024"
license = "GPL-3.0-or-later"
repository = "https://github.com/4tkbytes/dropbear-engine"
readme = "README.md"
description = "A way to convert a 3D model to an image to use with thumbnails and previews"


[dependencies]
<<<<<<< HEAD
russimp-ng = { version = "3.2", features = ["static-link"] }
=======
russimp = { version = "3.2" }
>>>>>>> ee61cadb
image = { version = "0.25", default-features = false, features = ["png", "jpeg"] }
nalgebra = "0.34"
anyhow = "1.0"
rand = "0.9"

clap = { version = "4.5", features = ["derive"], optional = true }

[patch.crates-io]
russimp-sys = { git = "https://github.com/4tkbytes/russimp-sys" }

[features]
default = []
cli = ["clap"]

[lib]
name = "model_to_image"
path = "src/lib.rs"

[[bin]]
name = "model_to_image"
path = "src/main.rs"
required-features = ["cli"]

[profile.release]
opt-level = 3
lto = true
codegen-units = 1
debug = false
panic = 'abort'<|MERGE_RESOLUTION|>--- conflicted
+++ resolved
@@ -9,11 +9,7 @@
 
 
 [dependencies]
-<<<<<<< HEAD
 russimp-ng = { version = "3.2", features = ["static-link"] }
-=======
-russimp = { version = "3.2" }
->>>>>>> ee61cadb
 image = { version = "0.25", default-features = false, features = ["png", "jpeg"] }
 nalgebra = "0.34"
 anyhow = "1.0"
